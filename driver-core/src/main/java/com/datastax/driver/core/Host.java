/*
 *      Copyright (C) 2012-2015 DataStax Inc.
 *
 *   Licensed under the Apache License, Version 2.0 (the "License");
 *   you may not use this file except in compliance with the License.
 *   You may obtain a copy of the License at
 *
 *      http://www.apache.org/licenses/LICENSE-2.0
 *
 *   Unless required by applicable law or agreed to in writing, software
 *   distributed under the License is distributed on an "AS IS" BASIS,
 *   WITHOUT WARRANTIES OR CONDITIONS OF ANY KIND, either express or implied.
 *   See the License for the specific language governing permissions and
 *   limitations under the License.
 */
package com.datastax.driver.core;

import java.net.InetAddress;
import java.net.InetSocketAddress;
import java.util.Set;
import java.util.concurrent.atomic.AtomicReference;
import java.util.concurrent.locks.ReentrantLock;

import com.google.common.collect.ImmutableList;
import com.google.common.util.concurrent.Futures;
import com.google.common.util.concurrent.ListenableFuture;
import org.slf4j.Logger;
import org.slf4j.LoggerFactory;

/**
 * A Cassandra node.
 *
 * This class keeps the information the driver maintain on a given Cassandra node.
 */
public class Host {

    private static final Logger logger = LoggerFactory.getLogger(Host.class);

    static final Logger statesLogger = LoggerFactory.getLogger(Host.class.getName() + ".STATES");

    private final InetSocketAddress address;

    enum State { ADDED, DOWN, UP }
    volatile State state;
    /** Ensures state change notifications for that host are handled serially */
    final ReentrantLock notificationsLock = new ReentrantLock(true);

    final ConvictionPolicy convictionPolicy;
    private final Cluster.Manager manager;

    // Tracks later reconnection attempts to that host so we avoid adding multiple tasks.
    final AtomicReference<ListenableFuture<?>> reconnectionAttempt = new AtomicReference<ListenableFuture<?>>();

    final ExecutionInfo defaultExecutionInfo;

    private volatile String datacenter;
    private volatile String rack;
    private volatile VersionNumber cassandraVersion;

    // The listen_address (really, the broadcast one) as know by Cassandra. We use that internally because
    // that's the 'peer' in the 'System.peers' table and avoids querying the full peers table in
    // ControlConnection.refreshNodeInfo. We don't want to expose however because we don't always have the info
    // (partly because the 'System.local' doesn't have it for some weird reason for instance).
    volatile InetAddress listenAddress;

    private volatile Set<Token> tokens;

    // ClusterMetadata keeps one Host object per inet address and we rely on this (more precisely,
    // we rely on the fact that we can use Object equality as a valid equality), so don't use
    // that constructor but ClusterMetadata.getHost instead.
    Host(InetSocketAddress address, ConvictionPolicy.Factory convictionPolicyFactory, Cluster.Manager manager) {
        if (address == null || convictionPolicyFactory == null)
            throw new NullPointerException();

        this.address = address;
        this.convictionPolicy = convictionPolicyFactory.create(this, manager.reconnectionPolicy());
        this.manager = manager;
        this.defaultExecutionInfo = new ExecutionInfo(ImmutableList.of(this));
        this.state = State.ADDED;
    }

    void setLocationInfo(String datacenter, String rack) {
        this.datacenter = datacenter;
        this.rack = rack;
    }

    void setVersionAndListenAdress(String cassandraVersion, InetAddress listenAddress) {
        if (listenAddress != null)
            this.listenAddress = listenAddress;

        if (cassandraVersion == null)
            return;
        try {
            this.cassandraVersion = VersionNumber.parse(cassandraVersion);
        } catch (IllegalArgumentException e) {
            logger.warn("Error parsing Cassandra version {}. This shouldn't have happened", cassandraVersion);
        }
    }

    /**
     * Returns the node address.
     * <p>
     * This is a shortcut for {@code getSocketAddress().getAddress()}.
     *
     * @return the node {@link InetAddress}.
     */
    public InetAddress getAddress() {
        return address.getAddress();
    }

    /**
     * Returns the node socket address.
     *
     * @return the node {@link InetSocketAddress}.
     */
    public InetSocketAddress getSocketAddress() {
        return address;
    }

    /**
     * Returns the name of the datacenter this host is part of.
     * <p>
     * The returned datacenter name is the one as known by Cassandra.
     * It is also possible for this information to be unavailable. In that
     * case this method returns {@code null}, and the caller should always be aware
     * of this possibility.
     *
     * @return the Cassandra datacenter name or null if datacenter is unavailable.
     */
    public String getDatacenter() {
        return datacenter;
    }

    /**
     * Returns the name of the rack this host is part of.
     * <p>
     * The returned rack name is the one as known by Cassandra.
     * It is also possible for this information to be unavailable. In that case
     * this method returns {@code null}, and the caller should always aware of this
     * possibility.
     *
     * @return the Cassandra rack name or null if the rack is unavailable
     */
    public String getRack() {
        return rack;
    }

    /**
     * The Cassandra version the host is running.
     * <p>
     * As for other host information fetch from Cassandra above, the returned
     * version can theoretically be null if the information is unavailable.
     *
     * @return the Cassandra version the host is running.
     */
    public VersionNumber getCassandraVersion() {
        return cassandraVersion;
    }

    /**
     * Returns the tokens that this host owns.
     *
     * @return the (immutable) set of tokens.
     */
    public Set<Token> getTokens() {
        return tokens;
    }

    void setTokens(Set<Token> tokens) {
        this.tokens = tokens;
    }

    /**
     * Returns whether the host is considered up by the driver.
     * <p>
     * Please note that this is only the view of the driver and may not reflect
     * reality. In particular a node can be down but the driver hasn't detected
     * it yet, or it can have been restarted and the driver hasn't detected it
     * yet (in particular, for hosts to which the driver does not connect (because
     * the {@code LoadBalancingPolicy.distance} method says so), this information
     * may be durably inaccurate). This information should thus only be
     * considered as best effort and should not be relied upon too strongly.
     *
     * @return whether the node is considered up.
     */
    public boolean isUp() {
        return state == State.UP;
    }

    /**
     * Returns a description of the host's state, as seen by the driver.
     * <p>
     * This is exposed for debugging purposes only; the format of this string might
     * change between driver versions, so clients should not make any assumptions
     * about it.
     *
     * @return a description of the host's state.
     */
    public String getState() {
        return state.name();
    }

    /**
     * Returns a {@code ListenableFuture} representing the completion of the first
     * reconnection attempt after a node has been suspected.
     * <p>
     * This is useful in load balancing policies when there are no more live nodes and
     * we are trying suspected nodes.
     *
     * @return the future.
     *
     * @deprecated the suspicion mechanism has been disabled. This will always return
     * a completed future.
     */
    @Deprecated
    public ListenableFuture<?> getInitialReconnectionAttemptFuture() {
        return Futures.immediateFuture(null);
    }

    /**
     * Returns a {@code ListenableFuture} representing the completion of the reconnection
     * attempts scheduled after a host is marked {@code DOWN}.
     * <p>
     * <b>If the caller cancels this future,</b> the driver will not try to reconnect to
     * this host until it receives an UP event for it. Note that this could mean never, if
     * the node was marked down because of a driver-side error (e.g. read timeout) but no
     * failure was detected by Cassandra. The caller might decide to trigger an explicit
     * reconnection attempt at a later point with {@link #tryReconnectOnce()}.
     *
     * @return the future, or {@code null} if no reconnection attempt was in progress.
     */
    public ListenableFuture<?> getReconnectionAttemptFuture() {
        return reconnectionAttempt.get();
    }

    /**
     * Triggers an asynchronous reconnection attempt to this host.
     * <p>
     * This method is intended for load balancing policies that mark hosts as {@link HostDistance#IGNORED IGNORED},
     * but still need a way to periodically check these hosts' states (UP / DOWN).
     * <p>
     * For a host that is at distance {@code IGNORED}, this method will try to reconnect exactly once: if
     * reconnection succeeds, the host is marked {@code UP}; otherwise, no further attempts will be scheduled.
     * It has no effect if the node is already {@code UP}, or if a reconnection attempt is already in progress.
     * <p>
     * Note that if the host is <em>not</em> a distance {@code IGNORED}, this method <em>will</em> trigger a periodic
     * reconnection attempt if the reconnection fails.
     */
    public void tryReconnectOnce() {
        this.manager.startSingleReconnectionAttempt(this);
    }

    @Override
    public boolean equals(Object other) {
        if (other instanceof Host) {
            Host that = (Host)other;
            return this.address.equals(that.address);
        }
        return false;
    }

    @Override
    public int hashCode() {
        return address.hashCode();
    }

    boolean wasJustAdded() {
        return state == State.ADDED;
    }

    @Override
    public String toString() {
        return address.toString();
    }

    void setDown() {
        state = State.DOWN;
        convictionPolicy.reset();
    }

    void setUp() {
        state = State.UP;
    }

    /**
     * Interface for listeners that are interested in hosts added, up, down and
     * removed events.
     * <p>
     * It is possible for the same event to be fired multiple times,
     * particularly for up or down events. Therefore, a listener should ignore
     * the same event if it has already been notified of a node's state.
     */
    public interface StateListener {

        /**
         * Called when a new node is added to the cluster.
         * <p>
         * The newly added node should be considered up.
         *
         * @param host the host that has been newly added.
         */
        public void onAdd(Host host);

        /**
         * Called when a node is determined to be up.
         *
         * @param host the host that has been detected up.
         */
        public void onUp(Host host);

        /**
<<<<<<< HEAD
         * Called when a node is suspected to be dead.
         * <p>
         * A node is suspected to be dead when an error occurs on one of it's
         * opened connection. As soon as an host is suspected, a connection attempt
         * to that host is immediately tried. If this succeed, then it means that
         * the connection was disfunctional but that the node was not really down.
         * If this fails however, this means the node is truly dead, onDown() is
         * called and further reconnection attempts are scheduled according to the
         * {@link com.datastax.driver.core.policies.ReconnectionPolicy} in place.
         * <p>
         * When this event is triggered, it is possible to call the host
         * {@link #getInitialReconnectionAttemptFuture} method to wait until the
         * initial and immediate reconnection attempt succeed or fail.
         * <p>
         * Note that some StateListener may ignore that event. If a node that
         * that is suspected down turns out to be truly down (that is, the driver
         * cannot successfully connect to it right away), then {@link #onDown} will
         * be called.
         *
         * @deprecated the suspicion mechanism has been disabled. This will never
=======
         * @deprecated the "suspicion" mechanism has been deprecated. This will never
>>>>>>> dc32a6db
         * get called.
         */
        @Deprecated
        public void onSuspected(Host host);

        /**
         * Called when a node is determined to be down.
         *
         * @param host the host that has been detected down.
         */
        public void onDown(Host host);

        /**
         * Called when a node is removed from the cluster.
         *
         * @param host the removed host.
         */
        public void onRemove(Host host);
    }
}<|MERGE_RESOLUTION|>--- conflicted
+++ resolved
@@ -309,30 +309,7 @@
         public void onUp(Host host);
 
         /**
-<<<<<<< HEAD
-         * Called when a node is suspected to be dead.
-         * <p>
-         * A node is suspected to be dead when an error occurs on one of it's
-         * opened connection. As soon as an host is suspected, a connection attempt
-         * to that host is immediately tried. If this succeed, then it means that
-         * the connection was disfunctional but that the node was not really down.
-         * If this fails however, this means the node is truly dead, onDown() is
-         * called and further reconnection attempts are scheduled according to the
-         * {@link com.datastax.driver.core.policies.ReconnectionPolicy} in place.
-         * <p>
-         * When this event is triggered, it is possible to call the host
-         * {@link #getInitialReconnectionAttemptFuture} method to wait until the
-         * initial and immediate reconnection attempt succeed or fail.
-         * <p>
-         * Note that some StateListener may ignore that event. If a node that
-         * that is suspected down turns out to be truly down (that is, the driver
-         * cannot successfully connect to it right away), then {@link #onDown} will
-         * be called.
-         *
-         * @deprecated the suspicion mechanism has been disabled. This will never
-=======
          * @deprecated the "suspicion" mechanism has been deprecated. This will never
->>>>>>> dc32a6db
          * get called.
          */
         @Deprecated
