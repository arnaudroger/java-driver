/*
 *      Copyright (C) 2012 DataStax Inc.
 *
 *   Licensed under the Apache License, Version 2.0 (the "License");
 *   you may not use this file except in compliance with the License.
 *   You may obtain a copy of the License at
 *
 *      http://www.apache.org/licenses/LICENSE-2.0
 *
 *   Unless required by applicable law or agreed to in writing, software
 *   distributed under the License is distributed on an "AS IS" BASIS,
 *   WITHOUT WARRANTIES OR CONDITIONS OF ANY KIND, either express or implied.
 *   See the License for the specific language governing permissions and
 *   limitations under the License.
 */
package com.datastax.driver.core;

import java.net.InetAddress;
import java.util.*;
import java.util.concurrent.TimeUnit;
import java.util.concurrent.locks.Lock;
import java.util.concurrent.locks.ReentrantLock;

import com.google.common.util.concurrent.Uninterruptibles;
import org.apache.cassandra.transport.messages.QueryMessage;

import com.datastax.driver.core.exceptions.TraceRetrievalException;

import org.slf4j.Logger;
import org.slf4j.LoggerFactory;

/**
 * The Cassandra trace for a query.
 * <p>
 * A trace is generated by Cassandra when query tracing is enabled for the
 * query. The trace itself is stored in Cassandra in the {@code sessions} and
 * {@code events} table in the {@code system_traces} keyspace and can be
 * retrieve manually using the trace identifier (the one returned by
 * {@link #getTraceId}).
 * <p>
 * This class provides facilities to fetch the traces from Cassandra. Please
 * note that the writing of the trace is done asynchronously in Cassandra. So
 * accessing the trace too soon after the query may result in the trace being
 * incomplete.
 */
public class QueryTrace {
    private static final Logger logger = LoggerFactory.getLogger(QueryTrace.class);

    private static final String SELECT_SESSIONS_FORMAT = "SELECT * FROM system_traces.sessions WHERE session_id = %s";
    private static final String SELECT_EVENTS_FORMAT = "SELECT * FROM system_traces.events WHERE session_id = %s";

    private static final int MAX_TRIES = 5;
    private static final long BASE_SLEEP_BETWEEN_TRIES_IN_MS = 3;

    private final UUID traceId;

    private volatile String requestType;
    // We use the duration to figure out if the trace is complete, because
    // that's the last event that is written (and it is written asynchronously
    // so it's possible that a fetch gets all the trace except the duration).
    private volatile int duration = Integer.MIN_VALUE;
    private volatile InetAddress coordinator;
    private volatile Map<String, String> parameters;
    private volatile long startedAt;
    private volatile List<Event> events;

    private final Session.Manager session;
    private final Lock fetchLock = new ReentrantLock();

    QueryTrace(UUID traceId, Session.Manager session) {
        this.traceId = traceId;
        this.session = session;
    }

    /**
     * Returns the identifier of this trace.
     * <p>
     * Note that contrary to the other methods in this class, this
     * does not entail fetching query trace details from Cassandra.
     *
     * @return the identifier of this trace.
     */
    public UUID getTraceId() {
        return traceId;
    }

    /**
     * Returns the type of request.
     *
     * @return the type of request or {@code null} if the request
     * type is not yet available.
     *
     * @throws TraceRetrievalException if the trace details cannot be retrieve
     * from Cassandra successfully.
     */
    public String getRequestType() {
        maybeFetchTrace();
        return requestType;
    }

    /**
     * Returns the server-side duration of the query in microseconds.
     *
     * @return the (server side) duration of the query in microseconds. This
     * method will return {@code Integer.MIN_VALUE} if the duration is not yet
     * available.
     *
     * @throws TraceRetrievalException if the trace details cannot be retrieve
     * from Cassandra successfully.
     */
    public int getDurationMicros() {
        maybeFetchTrace();
        return duration;
    }

    /**
     * Returns the coordinator host of the query.
     *
     * @return the coordinator host of the query or {@code null}
     * if the coordinator is not yet available.
     *
     * @throws TraceRetrievalException if the trace details cannot be retrieve
     * from Cassandra successfully.
     */
    public InetAddress getCoordinator() {
        maybeFetchTrace();
        return coordinator;
    }

    /**
     * Returns the parameters attached to this trace.
     *
     * @return the parameters attached to this trace. or
     * {@code null} if the coordinator is not yet available.
     *
     * @throws TraceRetrievalException if the trace details cannot be retrieve
     * from Cassandra successfully.
     */
    public Map<String, String> getParameters() {
        maybeFetchTrace();
        return parameters;
    }

    /**
     * Returns the server-side timestamp of the start of this query.
     *
     * @return the server side timestamp of the start of this query or
     * 0 if the start timestamp is not available.
     *
     * @throws TraceRetrievalException if the trace details cannot be retrieve
     * from Cassandra successfully.
     */
    public long getStartedAt() {
        maybeFetchTrace();
        return startedAt;
    }

    /**
     * Returns the events contained in this trace.
     * <p>
     * Query tracing is asynchronous in Cassandra. Hence, it
     * is possible for the list returned to be missing some events for some of
     * the replica involved in the query if the query trace is requested just
     * after the return of the query it is a trace of (the only guarantee being
     * that the list will contain the events pertaining to the coordinator of
     * the query).
     *
     * @return the events contained in this trace.
     *
     * @throws TraceRetrievalException if the trace details cannot be retrieve
     * from Cassandra successfully.
     */
    public List<Event> getEvents() {
        maybeFetchTrace();
        return events;
    }

    @Override
    public String toString() {
        maybeFetchTrace();
        return String.format("%s [%s] - %dµs", requestType, traceId, duration);
    }

    private void maybeFetchTrace() {
        if (duration != Integer.MIN_VALUE)
            return;

        fetchLock.lock();
        try {
            doFetchTrace();
        } finally {
            fetchLock.unlock();
        }
    }

    private void doFetchTrace() {
        int tries = 0;
        try {
            // We cannot guarantee the trace is complete. But we can't at least wait until we have all the information
            // the coordinator log in the trace. Since the duration is the last thing the coordinator log, that's
            // what we check to know if the trace is "complete" (again, it may not contain the log of replicas).
            while (duration == Integer.MIN_VALUE && tries <= MAX_TRIES) {
                ++tries;

                ResultSetFuture sessionsFuture = session.executeQuery(new QueryMessage(String.format(SELECT_SESSIONS_FORMAT, traceId), ConsistencyLevel.DEFAULT_CASSANDRA_CL), Query.DEFAULT);
                ResultSetFuture eventsFuture = session.executeQuery(new QueryMessage(String.format(SELECT_EVENTS_FORMAT, traceId), ConsistencyLevel.DEFAULT_CASSANDRA_CL), Query.DEFAULT);

                Row sessRow = sessionsFuture.get().one();
                if (sessRow != null && !sessRow.isNull("duration")) {

                    requestType = sessRow.getString("request");
                    coordinator = sessRow.getInet("coordinator");
                    if (!sessRow.isNull("parameters"))
                        parameters = Collections.unmodifiableMap(sessRow.getMap("parameters", String.class, String.class));
                    startedAt = sessRow.getDate("started_at").getTime();

                    events = new ArrayList<Event>();
                    for (Row evRow : eventsFuture.get()) {
                        events.add(new Event(evRow.getString("activity"),
                                    evRow.getUUID("event_id").timestamp(),
                                    evRow.getInet("source"),
                                    evRow.getInt("source_elapsed"),
                                    evRow.getString("thread")));
                    }
                    events = Collections.unmodifiableList(events);

                    // Set the duration last as it's our test to know if the trace is complete
                    duration = sessRow.getInt("duration");
                } else {
                    // The trace is not ready. Give it a few milliseconds before trying again.
                    // Notes: granted, sleeping uninterruptibly is bad, but  having all method propagate
                    // InterruptedException bothers me.
                    Uninterruptibles.sleepUninterruptibly(tries * BASE_SLEEP_BETWEEN_TRIES_IN_MS, TimeUnit.MILLISECONDS);
                }
            }
        } catch (Exception e) {
            throw new TraceRetrievalException("Unexpected exception while fetching query trace", e);
        }

        if (tries > MAX_TRIES)
            throw new TraceRetrievalException(String.format("Unable to retrieve complete query trace after %d tries", MAX_TRIES));
    }

    /**
     * A trace event.
     * <p>
     * A query trace is composed of a list of trace events.
     */
    public static class Event {
        private final String name;
        private final long timestamp;
        private final InetAddress source;
        private final int sourceElapsed;
        private final String threadName;

        private Event(String name, long timestamp, InetAddress source, int sourceElapsed, String threadName) {
            this.name = name;
            // Convert the UUID timestamp to an epoch timestamp; I stole this seemingly random value from cqlsh, hopefully it's correct.
            this.timestamp = (timestamp - 0x01b21dd213814000L) / 10000;
            this.source = source;
            this.sourceElapsed = sourceElapsed;
            this.threadName = threadName;
        }

        /**
         * The event description, that is which activity this event correspond to.
         *
         * @return the event description.
         */
        public String getDescription() {
            return name;
        }

        /**
         * Returns the server side timestamp of the event.
         *
         * @return the server side timestamp of the event.
         */
        public long getTimestamp() {
            return timestamp;
        }

        /**
         * Returns the address of the host having generated this event.
         *
         * @return the address of the host having generated this event.
         */
        public InetAddress getSource() {
            return source;
        }

        /**
         * Returns the number of microseconds elapsed on the source when this event
         * occurred since when the source started handling the query.
         *
         * @return the elapsed time on the source host when that event happened
         * in microseconds.
         */
        public int getSourceElapsedMicros() {
            return sourceElapsed;
        }

        /**
<<<<<<< HEAD
         * Returns the name of the thread on which this event occurred.
=======
         * The name of the thread on which this event occurred.
>>>>>>> 9de8b5db
         *
         * @return the name of the thread on which this event occurred.
         */
        public String getThreadName() {
            return threadName;
        }

        @Override
        public String toString() {
            return String.format("%s on %s[%s] at %s", name, source, threadName, new Date(timestamp));
        }
    }
}<|MERGE_RESOLUTION|>--- conflicted
+++ resolved
@@ -301,11 +301,7 @@
         }
 
         /**
-<<<<<<< HEAD
          * Returns the name of the thread on which this event occurred.
-=======
-         * The name of the thread on which this event occurred.
->>>>>>> 9de8b5db
          *
          * @return the name of the thread on which this event occurred.
          */
